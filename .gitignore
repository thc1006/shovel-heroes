# Byte-compiled / optimized / DLL files
__pycache__/
*.py[cod]
*$py.class
derivatives/*
.set
.tsv

# C extensions
*.so

# Distribution / packaging
.Python
build/
develop-eggs/
dist/
downloads/
eggs/
.eggs/
lib/
lib64/
parts/
sdist/
var/
wheels/
share/python-wheels/
*.egg-info/
.installed.cfg
*.egg
MANIFEST

# PyInstaller
*.manifest
*.spec

# Installer logs
pip-log.txt
pip-delete-this-directory.txt

# Unit test / coverage reports
htmlcov/
.tox/
.nox/
.coverage
.coverage.*
.cache
nosetests.xml
coverage.xml
*.cover
*.py,cover
.hypothesis/
.pytest_cache/
cover/

# Vitest coverage
coverage/
.vitest/
test-results/

# Jupyter Notebook
.ipynb_checkpoints

# IPython
profile_default/
ipython_config.py

# Environments
.env
.env.local
.env.*.local
.env.production
.env.development
.venv
env/
venv/
ENV/
env.bak/
venv.bak/

# Backend environments
packages/backend/.env
packages/backend/.env.local
packages/backend/.env.*.local

# IDEs
.spyder-project
.spyderproject
.ropeproject
.vscode/
.idea/
*.swp
*.swo
*~

# OS files
.DS_Store
Thumbs.db

# Data files (too large for git)
data/bids_raw/
data/derivatives/processed/
data/derivatives/features/*.csv
data/derivatives/features/*.parquet
data/derivatives/models/*.pkl
data/derivatives/models/*.joblib

# Large files
*.edf
*.bdf
*.fif
*.mat
*.h5
*.hdf5

# Temporary files
*.tmp
*.temp
*.log

# CUDA/GPU
*.cuda
*.ptx

# Reports (keep only templates and final reports)
reports/figures/*.png
reports/coverage_html/
reports/*.html
reports/cache/

# Keep important reports
!reports/FINAL_PROJECT_SUMMARY.md
!reports/END_TO_END_VERIFICATION_REPORT.md
!reports/run_log.md
!reports/templates/

# Claude/AI files
.claude/
claude-flow.cmd
flow/

# Version files
=*
CLAUDE.md
.mcp.json
.claude-flow/metrics/agent-metrics.json
.hive-mind/hive.db-wal
.hive-mind/hive.db
.hive-mind/memory.db
.hive-mind/config.json
.hive-mind/hive.db-shm
.hive-mind/README.md
.hive-mind/config/workers.json
memory/sessions/README.md
memory/agents/README.md
memory/claude-flow@alpha-data.json
.swarm/memory.db
.hive-mind/sessions/session-1759260346951-c5xieeczk-auto-save-1759260376964.json
.hive-mind/config/queens.json
.claude-flow/metrics/task-metrics.json
docs/Electroencephalogram and Event-Related Potential in Mild Cognitive Impairment.pdf
CHANGES
README
data/literature/figure_1.png
data/literature/figure_3.png
data/literature/figure_2.png
.claude-flow/metrics/system-metrics.json
.claude-flow/metrics/performance.json

# Claude Flow generated files
.claude/settings.local.json
.mcp.json
claude-flow.config.json
.swarm/
.hive-mind/
.claude-flow/
memory/
coordination/
memory/claude-flow-data.json
memory/sessions/*
!memory/sessions/README.md
memory/agents/*
!memory/agents/README.md
coordination/memory_bank/*
coordination/subtasks/*
coordination/orchestration/*
*.db
*.db-journal
*.db-wal
*.sqlite
*.sqlite-journal
*.sqlite-wal
claude-flow
# Removed Windows wrapper files per user request
hive-mind-prompt-*.txt
.gitignore
<<<<<<< HEAD
.gitignore
=======
>>>>>>> 69b1fcd9
node_modules<|MERGE_RESOLUTION|>--- conflicted
+++ resolved
@@ -192,9 +192,4 @@
 claude-flow
 # Removed Windows wrapper files per user request
 hive-mind-prompt-*.txt
-.gitignore
-<<<<<<< HEAD
-.gitignore
-=======
->>>>>>> 69b1fcd9
 node_modules